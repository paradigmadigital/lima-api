--- conflicted
+++ resolved
@@ -10,7 +10,6 @@
 
 class LimaSettings(BaseSettings):
     lima_bracket_regex: str = r"\{(.+?)\}"
-<<<<<<< HEAD
     """
     .. versionadded:: 0.1.0
     
@@ -51,14 +50,6 @@
     """
     .. versionadded:: 1.4.0
     """
-=======
-    lima_default_http_retries: int = 0
-    lima_default_http_timeout: float = 15
-    lima_default_response_code: int = 200
-    lima_retry_after_max_retries: int = 5
-    lima_retry_after_min_sleep_sec: int = 5
-    lima_autologin_max_retries: int = 1
->>>>>>> 1568fa70
 
 
 settings = LimaSettings()